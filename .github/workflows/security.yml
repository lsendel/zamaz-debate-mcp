name: Security Scanning

on:
  push:
    branches: [main, develop]
  pull_request:
    branches: [main, develop]
  schedule:
    # Run security scans daily at 3 AM UTC
    - cron: "0 3 * * *"
  workflow_dispatch:

permissions:
  actions: read
  contents: read
  security-events: write
  issues: read
  pull-requests: read

env:
  NODE_VERSION: "18"
  JAVA_VERSION: "21"

jobs:
  # Validation job to catch startup issues
  validate-workflow:
    name: ✅ Validate Workflow
    runs-on: ubuntu-latest
    outputs:
      workflow-valid: ${{ steps.validate.outputs.valid }}
    steps:
      - name: Validate workflow can start
        id: validate
        run: |
          echo "Workflow validation started"
          echo "valid=true" >> $GITHUB_OUTPUT
          echo "✅ Workflow validation passed"
      
      - name: Check GitHub token permissions
        env:
          GITHUB_TOKEN: ${{ github.token }}
        run: |
          echo "Checking GitHub token permissions..."
          # Basic validation that token exists
          if [ -z "$GITHUB_TOKEN" ]; then
            echo "❌ GitHub token is not available"
            exit 1
          fi
          echo "✅ GitHub token is available"

  # Debug job to ensure workflow runs
  debug-info:
    name: 🔍 Debug Workflow
    runs-on: ubuntu-latest
    needs: validate-workflow
    steps:
      - name: Show context
        run: |
          echo "Event: ${{ github.event_name }}"
          echo "Ref: ${{ github.ref }}"
          echo "Branch: ${{ github.ref_name }}"
          echo "SHA: ${{ github.sha }}"
          echo "Actor: ${{ github.actor }}"
          echo "Workflow: ${{ github.workflow }}"

  semgrep:
    name: 🔍 Semgrep Code Security
    runs-on: ubuntu-latest
    timeout-minutes: 10
    needs: validate-workflow

    steps:
      - name: Checkout code
        uses: actions/checkout@v4

      - name: Check for Semgrep token
        id: check-token
        run: |
          if [ -n "${{ secrets.SEMGREP_APP_TOKEN }}" ]; then
            echo "has-token=true" >> $GITHUB_OUTPUT
          else
            echo "has-token=false" >> $GITHUB_OUTPUT
            echo "⚠️ SEMGREP_APP_TOKEN not configured, skipping Semgrep scan"
          fi

      - name: Run Semgrep security scan
        if: steps.check-token.outputs.has-token == 'true'
        uses: semgrep/semgrep-action@v1
        with:
          config: >-
            p/security-audit
            p/secrets
            p/owasp-top-ten
            p/java
            p/typescript
        env:
          SEMGREP_APP_TOKEN: ${{ secrets.SEMGREP_APP_TOKEN }}
        continue-on-error: true
      
      - name: Skip Semgrep scan
        if: steps.check-token.outputs.has-token == 'false'
        run: echo "Semgrep scan skipped - SEMGREP_APP_TOKEN not configured"

  java-security:
    name: ☕ Java Security Scan
    runs-on: ubuntu-latest
    timeout-minutes: 15
    needs: validate-workflow

    steps:
      - name: Checkout code
        uses: actions/checkout@v4

      - name: Set up JDK
        uses: actions/setup-java@v4
        with:
          java-version: ${{ env.JAVA_VERSION }}
          distribution: 'temurin'
          cache: maven

      - name: Run SpotBugs security checks
        run: |
          mvn com.github.spotbugs:spotbugs-maven-plugin:spotbugs \
            -Dspotbugs.effort=Max \
            -Dspotbugs.threshold=Low \
            -Dspotbugs.xmlOutput=true \
            -Dspotbugs.includeFilterFile=spotbugs-security-include.xml
        continue-on-error: true

      - name: Upload SpotBugs results
        uses: actions/upload-artifact@v4
        with:
          name: spotbugs-results
          path: '**/target/spotbugsXml.xml'

  frontend-security:
    name: 🌐 Frontend Security Scan
    runs-on: ubuntu-latest
    timeout-minutes: 10
    needs: validate-workflow

    steps:
      - name: Checkout code
        uses: actions/checkout@v4

      - name: Set up Node.js
        uses: actions/setup-node@v4
        with:
          node-version: ${{ env.NODE_VERSION }}
          cache: 'npm'
          cache-dependency-path: debate-ui/package-lock.json

      - name: Run npm audit
        working-directory: ./debate-ui
        run: |
          npm audit --production
        continue-on-error: true

      - name: Run Snyk security scan
        uses: snyk/actions/node@master
        with:
          args: --severity-threshold=high --file=debate-ui/package.json
        env:
          SNYK_TOKEN: ${{ secrets.SNYK_TOKEN }}
        continue-on-error: true

  secrets-scan:
    name: 🔐 Secrets Detection
    runs-on: ubuntu-latest
    timeout-minutes: 5
    needs: validate-workflow

    steps:
      - name: Checkout code
        uses: actions/checkout@v4
        with:
          fetch-depth: 0

      - name: Run TruffleHog secrets scan
        uses: trufflesecurity/trufflehog@v3.72.0
        with:
          path: ./
          base: ${{ github.event.pull_request.base.sha || 'main' }}
          head: ${{ github.event.pull_request.head.sha || 'HEAD' }}
          extra_args: --config .trufflehog.yaml --only-verified
        continue-on-error: true

  # CodeQL Analysis from security-scan.yml
  codeql-analysis:
    name: 🔍 CodeQL Analysis
    runs-on: ubuntu-latest
    timeout-minutes: 20
    needs: validate-workflow
    strategy:
      fail-fast: false
      matrix:
        language: ['java', 'javascript']
    
    steps:
      - name: Checkout code
        uses: actions/checkout@v4
        
      - name: Initialize CodeQL
        uses: github/codeql-action/init@v3
        with:
          languages: ${{ matrix.language }}
          queries: security-and-quality
          
      - name: Build code for analysis
        if: matrix.language == 'java'
        run: |
          mvn clean compile -DskipTests
          
      - name: Perform CodeQL Analysis
        uses: github/codeql-action/analyze@v3
        with:
          category: "/language:${{ matrix.language }}"
        continue-on-error: true

  # OWASP Dependency Check from security-updated.yml
  owasp-dependency-check:
    name: 🛡️ OWASP Dependency Check
    runs-on: ubuntu-latest
    timeout-minutes: 15
    needs: validate-workflow
    
    steps:
      - name: Checkout code
        uses: actions/checkout@v4
        
      - name: Set up JDK
        uses: actions/setup-java@v4
        with:
          java-version: ${{ env.JAVA_VERSION }}
          distribution: 'temurin'
          cache: maven
          
      - name: Run OWASP Dependency Check
        run: |
          mvn org.owasp:dependency-check-maven:check \
            -DfailBuildOnCVSS=7 \
            -DassemblyAnalyzerEnabled=false \
            -DnodeAnalyzerEnabled=false
        continue-on-error: true
        
      - name: Upload OWASP results
        uses: actions/upload-artifact@v4
        with:
          name: owasp-dependency-check-results
          path: '**/target/dependency-check-report.html'

  security-summary:
    name: 📊 Security Summary
    runs-on: ubuntu-latest
    needs: [validate-workflow, semgrep, java-security, frontend-security, secrets-scan, codeql-analysis, owasp-dependency-check]
    if: always()

    steps:
      - name: Security scan summary
        run: |
          echo "## 🛡️ Security Scan Results" >> $GITHUB_STEP_SUMMARY
          echo "" >> $GITHUB_STEP_SUMMARY
          echo "| Scan Type | Status |" >> $GITHUB_STEP_SUMMARY
          echo "|-----------|--------|" >> $GITHUB_STEP_SUMMARY
          echo "| Semgrep | ${{ needs.semgrep.result }} |" >> $GITHUB_STEP_SUMMARY
          echo "| Java Security (SpotBugs) | ${{ needs.java-security.result }} |" >> $GITHUB_STEP_SUMMARY
          echo "| CodeQL Analysis | ${{ needs.codeql-analysis.result }} |" >> $GITHUB_STEP_SUMMARY
          echo "| OWASP Dependency Check | ${{ needs.owasp-dependency-check.result }} |" >> $GITHUB_STEP_SUMMARY
          echo "| Frontend Security | ${{ needs.frontend-security.result }} |" >> $GITHUB_STEP_SUMMARY
          echo "| Secrets Detection | ${{ needs.secrets-scan.result }} |" >> $GITHUB_STEP_SUMMARY

  # Automated Workflow Failure Handler
  handle-security-failure:
    name: Handle Security Scan Failure
    if: |
      always() && contains(needs.*.result, 'failure')
    needs: [validate-workflow, semgrep, java-security, frontend-security, secrets-scan, codeql-analysis, owasp-dependency-check, security-summary]
    uses: ./.github/workflows/workflow-failure-handler.yml
    with:
      workflow-name: "Security Scanning"
<<<<<<< HEAD
      # Severity based on context
      severity: |
        ${{
          needs.secrets-scan.result == 'failure' && 'critical' ||
          github.ref == 'refs/heads/main' && 'high' ||
          github.event_name == 'schedule' && 'high' ||
          'medium'
        }}
=======
      # High severity for security failures
      severity: high
>>>>>>> 667c44e8
      # Security team assignment
      assignees: "security-team,team-lead"
      # Comprehensive security labels
      labels: "workflow-failure,security,compliance"
      # Use security template
      template: "security"
      # Always notify for security issues
      notify-slack: true
      notify-email: ${{ github.ref == 'refs/heads/main' || needs.secrets-scan.result == 'failure' }}
    secrets:
      SLACK_WEBHOOK: ${{ secrets.SECURITY_SLACK_WEBHOOK || secrets.SLACK_WEBHOOK }}
      SMTP_USER: ${{ secrets.SMTP_USER }}
      SMTP_PASS: ${{ secrets.SMTP_PASS }}
      TEAMS_WEBHOOK: ${{ secrets.TEAMS_WEBHOOK }}<|MERGE_RESOLUTION|>--- conflicted
+++ resolved
@@ -278,19 +278,8 @@
     uses: ./.github/workflows/workflow-failure-handler.yml
     with:
       workflow-name: "Security Scanning"
-<<<<<<< HEAD
-      # Severity based on context
-      severity: |
-        ${{
-          needs.secrets-scan.result == 'failure' && 'critical' ||
-          github.ref == 'refs/heads/main' && 'high' ||
-          github.event_name == 'schedule' && 'high' ||
-          'medium'
-        }}
-=======
       # High severity for security failures
       severity: high
->>>>>>> 667c44e8
       # Security team assignment
       assignees: "security-team,team-lead"
       # Comprehensive security labels
